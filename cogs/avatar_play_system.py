"""
Enhanced Avatar Play System - Discord Components v2 Implementation
Centered around Avatar trivia with unique game modes and features.
"""

from __future__ import annotations

import json
import random
import asyncio
from dataclasses import dataclass
from datetime import datetime, timezone, timedelta
from pathlib import Path
from typing import Any, Dict, Optional, List, Tuple, Set
from collections import defaultdict

import discord
from discord import app_commands
from discord.ext import commands

from utils.embed_generator import EmbedGenerator
from utils.global_profile_manager import global_profile_manager

# ---------- Configuration ----------
PLAY_DATA_ROOT = Path("data") / "servers" / "avatar_play" / "servers"
TRIVIA_FILE = Path("data") / "game" / "text_data" / "trivia-questions.txt"

# Game Configuration
GAME_MODES = {
    "quick": {"questions": 3, "time_per_question": 8, "xp_multiplier": 1.0, "description": "Quick 3-question round"},
    "standard": {"questions": 5, "time_per_question": 10, "xp_multiplier": 1.2, "description": "Standard 5-question game"},
    "challenge": {"questions": 8, "time_per_question": 12, "xp_multiplier": 1.5, "description": "Challenging 8-question marathon"},
    "blitz": {"questions": 10, "time_per_question": 5, "xp_multiplier": 2.0, "description": "Lightning-fast 10 questions"},
    "master": {"questions": 15, "time_per_question": 15, "xp_multiplier": 3.0, "description": "Master-level 15-question test"}
}

DIFFICULTY_MODIFIERS = {
    "easy": {"xp_multiplier": 0.8, "description": "Easier questions, reduced XP"},
    "normal": {"xp_multiplier": 1.0, "description": "Standard difficulty"},
    "hard": {"xp_multiplier": 1.5, "description": "Harder questions, bonus XP"},
    "expert": {"xp_multiplier": 2.0, "description": "Expert-level challenge"}
}

# Rewards and Progression
BASE_XP_PER_CORRECT = 75
STREAK_BONUS_MULTIPLIER = 0.1  # +10% per streak
PERFECT_GAME_BONUS = 200
DAILY_BONUS_MULTIPLIER = 2.0

# Achievement thresholds
ACHIEVEMENT_THRESHOLDS = {
    "trivia_novice": 10,      # 10 correct answers
    "trivia_apprentice": 50,  # 50 correct answers
    "trivia_master": 200,     # 200 correct answers
    "trivia_grandmaster": 500,# 500 correct answers
    "streak_warrior": 5,      # 5-question streak
    "streak_legend": 10,      # 10-question streak
    "perfect_player": 3,      # 3 perfect games
    "daily_champion": 7       # 7 days in a row
}


# ---------- Data Management ----------

def ensure_play_storage(guild_id: int) -> Path:
    """Ensure the server directory and server.json exist; return server dir path."""
    server_dir = PLAY_DATA_ROOT / str(guild_id)
    players_dir = server_dir / "players"
    server_json = server_dir / "server.json"

    players_dir.mkdir(parents=True, exist_ok=True)

    if not server_json.exists():
        server_payload = {
            "guild_id": guild_id,
            "created_at": datetime.now(timezone.utc).isoformat(),
            "play_system_version": "2.0",
            "schema_version": 2,
            "stats": {
                "total_games": 0,
                "total_questions": 0,
                "perfect_games": 0
            }
        }
        server_json.write_text(json.dumps(server_payload, indent=2), encoding="utf-8")

    return server_dir


def get_play_player_path(guild_id: int, user_id: int) -> Path:
    server_dir = ensure_play_storage(guild_id)
    return server_dir / "players" / f"{user_id}.json"


def load_play_player(guild_id: int, user_id: int) -> Dict[str, Any]:
    """Load or initialize a player's Avatar Play profile."""
    path = get_play_player_path(guild_id, user_id)
    if path.exists():
        try:
            return json.loads(path.read_text(encoding="utf-8"))
        except Exception:
            pass

    payload = {
        "user_id": user_id,
        "guild_id": guild_id,
        "created_at": datetime.now(timezone.utc).isoformat(),
        "level": 1,
        "xp": 0,
        "total_xp": 0,
        "avatar_tokens": 0,
        "spirit_energy": 100,
        "stats": {
            "games_played": 0,
            "questions_answered": 0,
            "correct_answers": 0,
            "perfect_games": 0,
            "best_streak": 0,
            "current_streak": 0,
            "favorite_mode": "standard",
            "last_played": None,
            "daily_streak": 0,
            "last_daily": None
        },
        "achievements": [],
        "unlocked_modes": ["quick", "standard"],
        "custom_title": None,
        "preferred_difficulty": "normal",
        "game_history": []
    }
    path.write_text(json.dumps(payload, indent=2), encoding="utf-8")
    return payload


def save_play_player(guild_id: int, user_id: int, data: Dict[str, Any]) -> None:
    path = get_play_player_path(guild_id, user_id)
    path.write_text(json.dumps(data, indent=2), encoding="utf-8")


# ---------- Trivia Question Parser ----------

def parse_avatar_trivia_questions() -> List[Dict[str, Any]]:
    """Parse Avatar trivia questions with enhanced categorization and proper shuffling."""
    if not TRIVIA_FILE.exists():
        return []

    try:
        content = TRIVIA_FILE.read_text(encoding="utf-8", errors="ignore")
    except Exception:
        return []

    questions: List[Dict[str, Any]] = []
    lines = content.splitlines()
    
    i = 0
    while i < len(lines):
        line = lines[i].strip()
        if not line:
            i += 1
            continue
            
        # Try to parse question block
        if not line.endswith('?'):
            i += 1
            continue
            
        question_text = line
        options = []
        correct_answer = None
        
        # Look for options in the next few lines
        j = i + 1
        while j < len(lines) and j < i + 5:  # Max 4 options
            option_line = lines[j].strip()
            if not option_line:
                break
                
            if option_line.startswith(('A)', 'B)', 'C)', 'D)')):
                option_text = option_line[2:].strip()
                if '✅' in option_text:
                    correct_answer = len(options)  # This will be the index of the current option
                    option_text = option_text.replace('✅', '').strip()
                options.append(option_text)
            j += 1
        
        if len(options) >= 2 and correct_answer is not None:
            # Shuffle options and update correct answer index
            correct_option = options[correct_answer]
            random.shuffle(options)
            new_correct_index = options.index(correct_option)
            
            # Categorize question based on content
            category = categorize_question(question_text)
            difficulty = estimate_difficulty(question_text, options)
            
            questions.append({
                "question": question_text,
                "options": options,
                "answer_index": new_correct_index,
                "category": category,
                "difficulty": difficulty,
                "id": len(questions)
            })
        
        i = j

    return questions


def categorize_question(question: str) -> str:
    """Categorize question based on content."""
    question_lower = question.lower()
    
    if any(word in question_lower for word in ['aang', 'avatar', 'airbending', 'air temple']):
        return 'Avatar & Airbending'
    elif any(word in question_lower for word in ['katara', 'sokka', 'water tribe', 'waterbending']):
        return 'Water Tribe & Waterbending'
    elif any(word in question_lower for word in ['toph', 'earthbending', 'ba sing se', 'earth king']):
        return 'Earth Kingdom & Earthbending'
    elif any(word in question_lower for word in ['zuko', 'azula', 'fire nation', 'firebending', 'ozai']):
        return 'Fire Nation & Firebending'
    elif any(word in question_lower for word in ['spirit', 'avatar state', 'past life']):
        return 'Spirits & Avatar Lore'
    else:
        return 'General Knowledge'


def estimate_difficulty(question: str, options: List[str]) -> str:
    """Estimate question difficulty based on content complexity."""
    question_lower = question.lower()
    
    # Check for specific names or detailed lore
    if any(word in question_lower for word in ['specific', 'exact', 'which episode', 'season']):
        return 'expert'
    elif any(word in question_lower for word in ['master', 'technique', 'advanced']):
        return 'hard'
    elif any(word in question_lower for word in ['who', 'what', 'where', 'main character']):
        return 'easy'
    else:
        return 'normal'


# ---------- Level and XP System ----------

def calculate_level_from_xp(total_xp: int) -> int:
    """Calculate level based on total XP (exponential curve)."""
    if total_xp < 100:
        return 1
    
    level = 1
    xp_needed = 100
    current_xp = total_xp
    
    while current_xp >= xp_needed:
        current_xp -= xp_needed
        level += 1
        xp_needed = int(xp_needed * 1.15)  # 15% increase each level
        
    return level


def calculate_xp_for_level(level: int) -> int:
    """Calculate total XP needed to reach a specific level."""
    if level <= 1:
        return 0
        
    total_xp = 0
    xp_needed = 100
    
    for _ in range(2, level + 1):
        total_xp += xp_needed
        xp_needed = int(xp_needed * 1.15)
        
    return total_xp


def apply_xp_gain(player: Dict[str, Any], base_xp: int, multipliers: Dict[str, float]) -> Dict[str, Any]:
    """Apply XP gain with various multipliers and return level up info."""
    total_multiplier = 1.0
    for mult in multipliers.values():
        total_multiplier *= mult
    
    gained_xp = int(base_xp * total_multiplier)
    old_level = player.get("level", 1)
    old_total_xp = player.get("total_xp", 0)
    
    player["xp"] = player.get("xp", 0) + gained_xp
    player["total_xp"] = old_total_xp + gained_xp
    
    new_level = calculate_level_from_xp(player["total_xp"])
    levels_gained = new_level - old_level
    
    if levels_gained > 0:
        player["level"] = new_level
        # Award tokens on level up
        player["avatar_tokens"] = player.get("avatar_tokens", 0) + (levels_gained * 10)
    
    return {
        "gained_xp": gained_xp,
        "levels_gained": levels_gained,
        "new_level": new_level,
        "total_multiplier": total_multiplier
    }


# ---------- Game Session Management ----------

@dataclass
class GameSession:
    player_id: int
    guild_id: int
    mode: str
    difficulty: str
    questions: List[Dict[str, Any]]
    current_question: int
    correct_answers: int
    start_time: datetime
    streak: int
    time_per_question: int


# ---------- Enhanced Discord Components v2 UI ----------

class EnhancedPlayMainView(discord.ui.View):
    """Main enhanced play interface with Discord Components v2."""
    
    def __init__(self, cog: "AvatarPlaySystem", guild_id: int, user_id: int, player: Dict[str, Any]):
        super().__init__(timeout=300)
        self.cog = cog
        self.guild_id = guild_id
        self.user_id = user_id
        self.player = player
        
        # Setup all components
        self._setup_difficulty_selector()
        self._setup_game_mode_buttons()  
        self._setup_action_buttons()
    
    def _setup_difficulty_selector(self):
        """Setup the difficulty selection dropdown."""
        current_difficulty = self.player.get("preferred_difficulty", "normal")
        
        options = [
            discord.SelectOption(
                label="🟢 Easy", 
                value="easy", 
                description="Simpler questions • 80% XP",
                default=current_difficulty == "easy",
                emoji="🟢"
            ),
            discord.SelectOption(
                label="🟡 Normal", 
                value="normal", 
                description="Standard difficulty • 100% XP",
                default=current_difficulty == "normal",
                emoji="🟡"
            ),
            discord.SelectOption(
                label="🟠 Hard", 
                value="hard", 
                description="Challenging questions • 150% XP",
                default=current_difficulty == "hard",
                emoji="🟠"
            ),
            discord.SelectOption(
                label="🔴 Expert", 
                value="expert", 
                description="Master-level challenges • 200% XP",
                default=current_difficulty == "expert",
                emoji="🔴"
            )
        ]
        
        select = discord.ui.Select(
            placeholder=f"🎚️ Difficulty: {current_difficulty.title()}",
            options=options,
            custom_id="difficulty_select"
        )
        select.callback = self._difficulty_callback
        self.add_item(select)
    
    async def _difficulty_callback(self, interaction: discord.Interaction):
        """Handle difficulty selection."""
        if interaction.user.id != self.user_id:
            await interaction.response.send_message("❌ This is not your game session!", ephemeral=True)
            return
        
        difficulty = interaction.data['values'][0]
        self.player["preferred_difficulty"] = difficulty
        save_play_player(self.guild_id, self.user_id, self.player)
        
        # Update the embed with new difficulty
        daily_bonus = self.cog._check_daily_bonus(self.player)
        embed = self.cog._create_main_play_embed(self.player, daily_bonus)
        
        # Update the view to reflect new difficulty
        self.clear_items()
        self._setup_difficulty_selector()
        self._setup_game_mode_buttons()
        self._setup_action_buttons()
        
        await interaction.response.edit_message(embed=embed, view=self)
    
    def _setup_game_mode_buttons(self):
        """Setup game mode selection buttons."""
        unlocked_modes = self.player.get("unlocked_modes", ["quick", "standard"])
        
        # Row 1: Quick, Standard, Challenge
        quick_style = discord.ButtonStyle.success if "quick" in unlocked_modes else discord.ButtonStyle.secondary
        self.add_item(discord.ui.Button(
            label="Quick", 
            emoji="⚡", 
            style=quick_style,
            custom_id="mode_quick",
            disabled="quick" not in unlocked_modes
        ))
        
        standard_style = discord.ButtonStyle.primary if "standard" in unlocked_modes else discord.ButtonStyle.secondary
        self.add_item(discord.ui.Button(
            label="Standard", 
            emoji="🎯", 
            style=standard_style,
            custom_id="mode_standard",
            disabled="standard" not in unlocked_modes
        ))
        
        challenge_style = discord.ButtonStyle.danger if "challenge" in unlocked_modes else discord.ButtonStyle.secondary
        self.add_item(discord.ui.Button(
            label="Challenge", 
            emoji="🔥", 
            style=challenge_style,
            custom_id="mode_challenge",
            disabled="challenge" not in unlocked_modes
        ))
        
        # Row 2: Blitz, Master
        blitz_style = discord.ButtonStyle.success if "blitz" in unlocked_modes else discord.ButtonStyle.secondary
        self.add_item(discord.ui.Button(
            label="Blitz", 
            emoji="💨", 
            style=blitz_style,
            custom_id="mode_blitz",
            disabled="blitz" not in unlocked_modes,
            row=1
        ))
        
        master_style = discord.ButtonStyle.danger if "master" in unlocked_modes else discord.ButtonStyle.secondary
        self.add_item(discord.ui.Button(
            label="Master", 
            emoji="👑", 
            style=master_style,
            custom_id="mode_master",
            disabled="master" not in unlocked_modes,
            row=1
        ))
        
        # Add callbacks for all mode buttons
        for item in self.children:
            if isinstance(item, discord.ui.Button) and item.custom_id and item.custom_id.startswith("mode_"):
                mode = item.custom_id.replace("mode_", "")
                item.callback = self._create_mode_callback(mode)
    
    def _create_mode_callback(self, mode: str):
        """Create callback for game mode buttons."""
        async def callback(interaction: discord.Interaction):
            if interaction.user.id != self.user_id:
                await interaction.response.send_message("❌ This is not your game session!", ephemeral=True)
                return
            
            difficulty = self.player.get("preferred_difficulty", "normal")
            await self.cog.start_game_session(interaction, mode, difficulty)
        
        return callback
    
    def _setup_action_buttons(self):
        """Setup action buttons (stats, leaderboard, etc)."""
        # Row 3: Action buttons
        self.add_item(discord.ui.Button(
            label="Stats", 
            emoji="📊", 
            style=discord.ButtonStyle.secondary,
            custom_id="show_stats",
            row=2
        ))
        
        self.add_item(discord.ui.Button(
            label="Leaderboard", 
            emoji="🏆", 
            style=discord.ButtonStyle.secondary,
            custom_id="show_leaderboard",
            row=2
        ))
        
        self.add_item(discord.ui.Button(
            label="Achievements", 
            emoji="🏅", 
            style=discord.ButtonStyle.secondary,
            custom_id="show_achievements",
            row=2
        ))
        
        self.add_item(discord.ui.Button(
            label="Daily Bonus", 
            emoji="🎁", 
            style=discord.ButtonStyle.success if self.cog._check_daily_bonus(self.player) else discord.ButtonStyle.secondary,
            custom_id="daily_info",
            row=2,
            disabled=not self.cog._check_daily_bonus(self.player)
        ))
        
        # Add callbacks for action buttons
        for item in self.children:
            if isinstance(item, discord.ui.Button) and item.custom_id in ["show_stats", "show_leaderboard", "show_achievements", "daily_info"]:
                if item.custom_id == "show_stats":
                    item.callback = self._stats_callback
                elif item.custom_id == "show_leaderboard":
                    item.callback = self._leaderboard_callback
                elif item.custom_id == "show_achievements":
                    item.callback = self._achievements_callback
                elif item.custom_id == "daily_info":
                    item.callback = self._daily_info_callback
    
    async def _stats_callback(self, interaction: discord.Interaction):
        if interaction.user.id != self.user_id:
            await interaction.response.send_message("❌ This is not your game session!", ephemeral=True)
            return
        await self.cog.show_player_stats(interaction)
    
    async def _leaderboard_callback(self, interaction: discord.Interaction):
        if interaction.user.id != self.user_id:
            await interaction.response.send_message("❌ This is not your game session!", ephemeral=True)
            return
        await self.cog.show_leaderboard(interaction)
    
    async def _achievements_callback(self, interaction: discord.Interaction):
        if interaction.user.id != self.user_id:
            await interaction.response.send_message("❌ This is not your game session!", ephemeral=True)
            return
        await self.cog.show_achievements(interaction)
    
    async def _daily_info_callback(self, interaction: discord.Interaction):
        if interaction.user.id != self.user_id:
            await interaction.response.send_message("❌ This is not your game session!", ephemeral=True)
            return
        
        embed = discord.Embed(
            title="🎁 Daily Bonus Active!",
            description="Your next game will give **2x XP**!\n\nDaily bonuses reset every 24 hours and help you climb the leaderboard faster!",
            color=discord.Color.gold()
        )
        await interaction.response.send_message(embed=embed, ephemeral=True)
    


class PlayModeSelectView(discord.ui.View):
    """Main play menu with mode selection."""
    
    def __init__(self, cog: "AvatarPlaySystem", guild_id: int, user_id: int):
        super().__init__(timeout=300)
        self.cog = cog
        self.guild_id = guild_id
        self.user_id = user_id
    
    @discord.ui.button(label="⚡ Quick Play", style=discord.ButtonStyle.success, emoji="⚡")
    async def quick_play(self, interaction: discord.Interaction, button: discord.ui.Button):
        if interaction.user.id != self.user_id:
            await interaction.response.send_message("This is not your game session!", ephemeral=True)
            return
        await self.cog.start_game_session(interaction, "quick", "normal")
    
    @discord.ui.button(label="🎯 Standard", style=discord.ButtonStyle.primary, emoji="🎯")
    async def standard_play(self, interaction: discord.Interaction, button: discord.ui.Button):
        if interaction.user.id != self.user_id:
            await interaction.response.send_message("This is not your game session!", ephemeral=True)
            return
        await self.cog.start_game_session(interaction, "standard", "normal")
    
    @discord.ui.button(label="🔥 Challenge", style=discord.ButtonStyle.danger, emoji="🔥")
    async def challenge_play(self, interaction: discord.Interaction, button: discord.ui.Button):
        if interaction.user.id != self.user_id:
            await interaction.response.send_message("This is not your game session!", ephemeral=True)
            return
        
        player = load_play_player(self.guild_id, self.user_id)
        if "challenge" not in player.get("unlocked_modes", []):
            await interaction.response.send_message("🔒 Reach level 5 to unlock Challenge mode!", ephemeral=True)
            return
            
        await self.cog.start_game_session(interaction, "challenge", "hard")
    
    @discord.ui.select(
        placeholder="🎚️ Choose Difficulty...",
        options=[
            discord.SelectOption(label="Easy", value="easy", emoji="🟢", description="Easier questions, 80% XP"),
            discord.SelectOption(label="Normal", value="normal", emoji="🟡", description="Standard difficulty"),
            discord.SelectOption(label="Hard", value="hard", emoji="🟠", description="Harder questions, 150% XP"),
            discord.SelectOption(label="Expert", value="expert", emoji="🔴", description="Expert level, 200% XP")
        ]
    )
    async def difficulty_select(self, interaction: discord.Interaction, select: discord.ui.Select):
        if interaction.user.id != self.user_id:
            await interaction.response.send_message("This is not your game session!", ephemeral=True)
            return
        
        player = load_play_player(self.guild_id, self.user_id)
        player["preferred_difficulty"] = select.values[0]
        save_play_player(self.guild_id, self.user_id, player)
        
        await interaction.response.send_message(f"✅ Difficulty set to **{select.values[0].title()}**", ephemeral=True)
    
    @discord.ui.button(label="📊 Stats", style=discord.ButtonStyle.secondary, emoji="📊")
    async def view_stats(self, interaction: discord.Interaction, button: discord.ui.Button):
        if interaction.user.id != self.user_id:
            await interaction.response.send_message("This is not your game session!", ephemeral=True)
            return
        await self.cog.show_player_stats(interaction)
    
    @discord.ui.button(label="🏆 Leaderboard", style=discord.ButtonStyle.secondary, emoji="🏆")
    async def view_leaderboard(self, interaction: discord.Interaction, button: discord.ui.Button):
        if interaction.user.id != self.user_id:
            await interaction.response.send_message("This is not your game session!", ephemeral=True)
            return
        await self.cog.show_leaderboard(interaction)


class TriviaGameView(discord.ui.View):
    """Professional interactive trivia game view with proper timer management."""
    
    def __init__(self, cog: "AvatarPlaySystem", session: GameSession):
        super().__init__(timeout=session.time_per_question + 10)  # Extra buffer for safety
        self.cog = cog
        self.session = session
        self.answered = False
        self.countdown_task = None
        self.timer_active = False
        self.start_time = asyncio.get_event_loop().time()
        
        # Cancel any existing timers for this user to prevent stacking
        self._cleanup_existing_timers()
        self.start_countdown()
    
    def _cleanup_existing_timers(self):
        """Clean up any existing timers for this user to prevent stacking."""
        user_id = self.session.player_id
        if user_id in self.cog.active_sessions:
            old_session = self.cog.active_sessions[user_id]
            # Cancel any active view timers
            if hasattr(old_session, 'view') and old_session.view and hasattr(old_session.view, 'countdown_task'):
                if old_session.view.countdown_task and not old_session.view.countdown_task.done():
                    old_session.view.countdown_task.cancel()
    
    def start_countdown(self):
        """Start the professional countdown timer with proper cleanup."""
        # Cancel any existing countdown to prevent multiple timers
        if self.countdown_task and not self.countdown_task.done():
            self.countdown_task.cancel()
        
        if not self.timer_active:
            self.timer_active = True
            self.countdown_task = asyncio.create_task(self._professional_countdown())
    
    async def _professional_countdown(self):
        """Professional countdown timer with precise timing and no stacking."""
        try:
            time_limit = self.session.time_per_question
            
            for remaining in range(time_limit, 0, -1):
                # Check if game was already answered or cancelled
                if self.answered or not self.timer_active:
                    return
                
                # Use precise timing to prevent drift
                next_update = self.start_time + (time_limit - remaining + 1)
                current_time = asyncio.get_event_loop().time()
                sleep_duration = max(0, next_update - current_time)
                
                if sleep_duration > 0:
                    await asyncio.sleep(sleep_duration)
            
            # Time's up - handle timeout only if still active
            if not self.answered and self.timer_active:
                await self._handle_timeout()
                
        except asyncio.CancelledError:
            # Timer was properly cancelled
            self.timer_active = False
        except Exception as e:
            # Log error and clean up
            if self.cog.logger:
                self.cog.logger.error(f"Timer error in trivia game: {e}")
            self.timer_active = False
    
    async def _handle_timeout(self):
        """Handle timeout scenario with proper cleanup."""
        if not self.answered:  # Double-check to prevent race conditions
            self.answered = True
            self.timer_active = False
            self.session.streak = 0
            # Try to use the last interaction if available
            last_interaction = getattr(self.session, 'last_interaction', None)
            await self.cog.process_answer(last_interaction, self.session, timeout=True)
    
    @discord.ui.button(label="A", style=discord.ButtonStyle.secondary, emoji="🇦")
    async def answer_a(self, interaction: discord.Interaction, button: discord.ui.Button):
        await self._process_answer(interaction, 0)
    
    @discord.ui.button(label="B", style=discord.ButtonStyle.secondary, emoji="🇧")
    async def answer_b(self, interaction: discord.Interaction, button: discord.ui.Button):
        await self._process_answer(interaction, 1)
    
    @discord.ui.button(label="C", style=discord.ButtonStyle.secondary, emoji="🇨")
    async def answer_c(self, interaction: discord.Interaction, button: discord.ui.Button):
        await self._process_answer(interaction, 2)
    

    
    async def _process_answer(self, interaction: discord.Interaction, choice: int):
        """Process player's answer with proper timer cleanup."""
        if interaction.user.id != self.session.player_id:
            await interaction.response.send_message("This is not your game!", ephemeral=True)
            return
        
        if self.answered:
            await interaction.response.send_message("You already answered this question!", ephemeral=True)
            return
        
        # Store the interaction for potential use in game completion
        self.session.last_interaction = interaction
        
        # Mark as answered and stop all timers
        self.answered = True
        self.timer_active = False
        
        # Properly cancel the countdown task
        if self.countdown_task and not self.countdown_task.done():
            self.countdown_task.cancel()
        
        await self.cog.process_answer(interaction, self.session, choice)


# ---------- Main Cog ----------

class AvatarPlaySystem(commands.Cog):
    """Enhanced Avatar Play System with trivia focus."""
    
    def __init__(self, bot: commands.Bot):
        self.bot = bot
        self.logger = getattr(bot, "logger", None)
        self.active_sessions: Dict[int, GameSession] = {}
        
        # Cache trivia questions during initialization to prevent command delays
        self.trivia_questions = parse_avatar_trivia_questions()
        if self.logger:
            if self.trivia_questions:
                self.logger.info(f"Loaded {len(self.trivia_questions)} trivia questions during cog initialization")
            else:
                self.logger.error("No trivia questions loaded during cog initialization!")
                self.logger.error(f"Trivia file path: {TRIVIA_FILE}")
                self.logger.error(f"Trivia file exists: {TRIVIA_FILE.exists()}")
                if TRIVIA_FILE.exists():
                    try:
                        with open(TRIVIA_FILE, 'r', encoding='utf-8') as f:
                            lines = f.readlines()
                            self.logger.error(f"Trivia file has {len(lines)} lines")
                            if lines:
                                self.logger.error(f"First line: {lines[0].strip()[:100]}")
                    except Exception as e:
                        self.logger.error(f"Error reading trivia file: {e}")
    
    def refresh_trivia_questions(self):
        """Refresh cached trivia questions."""
        self.trivia_questions = parse_avatar_trivia_questions()
        if self.logger:
            self.logger.info(f"Refreshed {len(self.trivia_questions)} trivia questions")
    

    
    # ---------- Fixed Leaderboard Logic ----------
    
    def _merge_duplicate_users(self, entries: List[Tuple[int, int, int]]) -> List[Tuple[int, int, int]]:
        """Merge duplicate user entries by summing their stats."""
        merged = defaultdict(lambda: [0, 0])  # [correct_total, sessions]
        
        for user_id, correct, sessions in entries:
            merged[user_id][0] += correct
            merged[user_id][1] += sessions
        
        return [(user_id, data[0], data[1]) for user_id, data in merged.items()]
    
    @app_commands.command(name="map", description="🗺️ View the complete Avatar world map")
    async def map_command(self, interaction: discord.Interaction):
        """Display the Avatar world map with detailed information."""
        try:
            map_path = Path("assets/images/map/map.webp")
            
            if not map_path.exists():
                await interaction.response.send_message("❌ Map file not found!", ephemeral=True)
                return
            
            # Create detailed map embed
            embed = EmbedGenerator.create_embed(
                title="🗺️ Avatar World Map",
                description="**The Complete Avatar Universe**\n\nExplore the vast world where the Avatar's journey unfolds across two legendary series!",
                color=discord.Color.from_rgb(70, 130, 180)  # Steel blue for map
            )
            
            embed.add_field(
                name="🌍 Four Nations Overview",
                value=(
                    "🔥 **Fire Nation** - Advanced technology and military might\n"
                    "🌊 **Water Tribes** - Southern and Northern polar regions\n" 
                    "🗻 **Earth Kingdom** - Vast territories and strong defenses\n"
                    "💨 **Air Nomads** - Four temples in mountain peaks"
                ),
                inline=False
            )
            
            embed.add_field(
                name="🏙️ Key Locations",
                value=(
                    "🏛️ **Ba Sing Se** - Impenetrable Earth Kingdom capital\n"
                    "🌺 **Republic City** - Modern multicultural metropolis\n"
                    "❄️ **Northern Water Tribe** - Fortress city of ice\n"
                    "🔥 **Fire Nation Capital** - Industrial powerhouse\n"
                    "⛰️ **Air Temples** - Sacred spiritual sanctuaries"
                ),
                inline=True
            )
            
            embed.add_field(
                name="🎯 Trivia Coverage",
                value=(
                    "📍 **All Locations** included in Avatar trivia\n"
                    "🏰 **Cities, temples, and landmarks**\n"
                    "🗺️ **Geography and culture questions**\n"
                    "⚔️ **Historical battles and events**\n"
                    "👥 **Characters from every region**"
                ),
                inline=True
            )
            
            embed.add_field(
                name="🎮 Avatar Play Integration",
                value=(
                    "Use `/play` to test your knowledge of:\n"
                    "• **Regional specialties** and customs\n"
                    "• **Geographic relationships** between locations\n"
                    "• **Cultural differences** across nations\n"
                    "• **Historical significance** of landmarks"
                ),
                inline=False
            )
            
            embed.set_footer(text="🎯 Master the geography to excel in Avatar trivia! | Use /play to start your journey")
            embed = EmbedGenerator.finalize_embed(embed)
            
            # Send map with embed
            with open(map_path, 'rb') as map_file:
                discord_file = discord.File(map_file, filename="avatar_world_map.webp")
                embed.set_image(url="attachment://avatar_world_map.webp")
                await interaction.response.send_message(embed=embed, file=discord_file)
                
        except Exception as e:
            if self.logger:
                self.logger.error(f"Error in map command: {e}")
            await interaction.response.send_message("❌ Error loading the map. Please try again later.", ephemeral=True)
    
    @app_commands.command(name="play", description="🎮 Enter the Avatar Trivia Arena!")
    async def play_command(self, interaction: discord.Interaction):
        """Main play command with enhanced Discord Components v2 UI."""
        # Log entry immediately for debugging
        if hasattr(self, 'logger') and self.logger:
            self.logger.info(f"Play command started for user {interaction.user.id}")
        
        # Defer immediately - this must be the absolute first operation
        try:
            await interaction.response.defer()
            if hasattr(self, 'logger') and self.logger:
                self.logger.info(f"Play command deferred successfully for user {interaction.user.id}")
        except discord.NotFound:
            if hasattr(self, 'logger') and self.logger:
                self.logger.error(f"Play command interaction expired IMMEDIATELY for user {interaction.user.id}")
            return
        except discord.InteractionResponded:
            if hasattr(self, 'logger') and self.logger:
                self.logger.error(f"Play command interaction already responded for user {interaction.user.id}")
            return
        except Exception as e:
            if hasattr(self, 'logger') and self.logger:
                self.logger.error(f"Play command defer failed for user {interaction.user.id}: {e}")
            return
        
        if interaction.guild is None:
            try:
                await interaction.followup.send("❌ Avatar Play can only be used in servers!", ephemeral=True)
            except:
                pass
            return
        
        guild_id = interaction.guild.id
        user_id = interaction.user.id
        
        # Load or create player
        player = load_play_player(guild_id, user_id)
        
        # Check daily bonus
        daily_bonus = self._check_daily_bonus(player)
        
        # Create main play embed with Components v2
        embed = self._create_main_play_embed(player, daily_bonus)
        view = EnhancedPlayMainView(self, guild_id, user_id, player)
        
        try:
            await interaction.followup.send(embed=embed, view=view)
        except discord.NotFound:
            # Interaction expired, try with response as fallback
            try:
                await interaction.response.send_message(embed=embed, view=view)
            except:
                if hasattr(self, 'logger') and self.logger:
                    self.logger.error("Failed to send play command response - all methods failed")
        except Exception as e:
            if hasattr(self, 'logger') and self.logger:
                self.logger.error(f"Error sending play command response: {e}")
    
    def _check_daily_bonus(self, player: Dict[str, Any]) -> bool:
        """Check if player gets daily bonus."""
        now = datetime.now(timezone.utc)
        last_daily = player.get("stats", {}).get("last_daily")
        
        if not last_daily:
            return True
        
        try:
            last_dt = datetime.fromisoformat(last_daily.replace("Z", "+00:00"))
            return (now - last_dt).days >= 1
        except:
            return True
    
    def _create_main_play_embed(self, player: Dict[str, Any], daily_bonus: bool) -> discord.Embed:
        """Create the enhanced main play interface embed with Components v2 info."""
        level = player.get("level", 1)
        xp = player.get("xp", 0)
        total_xp = player.get("total_xp", 0)
        tokens = player.get("avatar_tokens", 0)
        energy = player.get("spirit_energy", 100)
        
        stats = player.get("stats", {})
        games = stats.get("games_played", 0)
        correct = stats.get("correct_answers", 0)
        streak = stats.get("best_streak", 0)
        
        # Calculate XP to next level
        next_level_xp = calculate_xp_for_level(level + 1)
        xp_progress = total_xp - calculate_xp_for_level(level)
        xp_needed = next_level_xp - total_xp
        
        current_difficulty = player.get("preferred_difficulty", "normal")
        difficulty_emoji = {"easy": "🟢", "normal": "🟡", "hard": "🟠", "expert": "🔴"}
        
        embed = EmbedGenerator.create_embed(
            title="🎮 Avatar Trivia Arena - Discord Components v2",
            description="🎯 **Interactive Avatar Universe Trivia**\nUse the buttons and dropdown below to play!",
            color=discord.Color.blue()
        )
        
        embed.add_field(
            name="👤 Player Profile",
            value=f"**Level:** {level} ({xp_progress}/{xp_needed} XP)\n**Tokens:** 🪙 {tokens}\n**Energy:** {'🟢' if energy >= 70 else '🟡' if energy >= 30 else '🔴'} {energy}/100",
            inline=True
        )
        
        embed.add_field(
            name="📊 Performance Stats", 
            value=f"**Games Played:** {games}\n**Correct Answers:** {correct}\n**Best Streak:** {streak}",
            inline=True
        )
        
        embed.add_field(
            name="⚙️ Settings",
            value=f"**Difficulty:** {difficulty_emoji.get(current_difficulty, '🟡')} {current_difficulty.title()}\n**Daily Bonus:** {'🎁 Available!' if daily_bonus else '❌ Used'}",
            inline=True
        )
        
        # Game Mode Status with interactive buttons below
        unlocked = player.get("unlocked_modes", ["quick", "standard"])
        mode_status = []
        for mode_name in ["quick", "standard", "challenge", "blitz", "master"]:
            mode_data = GAME_MODES[mode_name]
            if mode_name in unlocked:
                mode_status.append(f"✅ **{mode_name.title()}** - {mode_data['description']}")
            else:
                unlock_req = self._get_mode_unlock_requirement(mode_name)
                mode_status.append(f"🔒 **{mode_name.title()}** - {unlock_req}")
        
        embed.add_field(
            name="🎮 Game Modes",
            value="\n".join(mode_status),
            inline=False
        )
        
        # Interactive guide
        embed.add_field(
            name="🎛️ How to Play",
            value="🔸 **Select Difficulty** using the dropdown above\n🔸 **Choose Game Mode** using the colorful buttons\n🔸 **View Stats/Achievements** with the action buttons\n🔸 **Answer Questions** with A/B/C buttons during games",
            inline=False
        )
        
        if daily_bonus:
            embed.add_field(
                name="🎁 Daily Bonus Active!",
                value="Your next game will give **2x XP**! Click the Daily Bonus button for more info.",
                inline=False
            )
        
        return EmbedGenerator.finalize_embed(embed)
    
    def _get_mode_unlock_requirement(self, mode: str) -> str:
        """Get unlock requirement text for a mode."""
        requirements = {
            "challenge": "Reach Level 5",
            "blitz": "Reach Level 10", 
            "master": "Reach Level 20 or get Trivia Master achievement"
        }
        return requirements.get(mode, "Unknown requirement")
    
    async def start_game_session(self, interaction: discord.Interaction, mode: str, difficulty: str):
        """Start a new trivia game session."""
        guild_id = interaction.guild.id
        user_id = interaction.user.id
        
        # Use cached questions for instant response
        questions = self.trivia_questions
        if not questions:
            try:
                if interaction.response.is_done():
                    await interaction.followup.send("❌ No trivia questions available!", ephemeral=True)
                else:
                    await interaction.response.send_message("❌ No trivia questions available!", ephemeral=True)
            except:
                pass
            return
        
        # Filter by difficulty if specified
        if difficulty != "normal":
            filtered = [q for q in questions if q.get("difficulty", "normal") == difficulty]
            if filtered:
                questions = filtered
        
        # Create game session
        mode_config = GAME_MODES[mode]
        session_questions = random.sample(questions, min(mode_config["questions"], len(questions)))
        
        session = GameSession(
            player_id=user_id,
            guild_id=guild_id,
            mode=mode,
            difficulty=difficulty,
            questions=session_questions,
            current_question=0,
            correct_answers=0,
            start_time=datetime.now(timezone.utc),
            streak=0,
            time_per_question=mode_config["time_per_question"]
        )
        
        self.active_sessions[user_id] = session
        
        # Show first question
        await self._show_question(interaction, session)
    
    async def _show_question(self, interaction: discord.Interaction, session: GameSession):
        """Display current question with clean, professional formatting."""
        question_data = session.questions[session.current_question]
        question_num = session.current_question + 1
        total_questions = len(session.questions)
        
        # Dynamic colors based on progress and streaks
        if session.streak >= 5:
            color = discord.Color.gold()  # Gold for hot streak
        elif session.streak >= 3:
            color = discord.Color.orange()  # Orange for good streak
        else:
            color = discord.Color.blue()  # Blue for normal
        
        # Clean title
        title = f"Question {question_num}/{total_questions}"
        if session.streak >= 3:
            title += f" • {session.streak} Streak!"
        
        embed = EmbedGenerator.create_embed(
            title=title,
            description=f"**{question_data['question']}**",
            color=color
        )
        
<<<<<<< HEAD
        # Clean options formatting
        option_letters = ["A", "B", "C", "D"]
=======
        # Enhanced options with styled formatting
        option_emojis = ["🇦", "🇧", "🇨"]
        option_styles = ["🔸", "🔹", "🔶"]
>>>>>>> 19f63fe8
        
        for i, option in enumerate(question_data["options"][:3]):
            embed.add_field(
                name=f"{option_letters[i]})",
                value=option,
                inline=False
            )
        
        # Progress section
        progress_value = f"**{session.mode.title()}** Mode"
        if session.streak > 0:
            progress_value += f"\n**{session.streak}** Question Streak"
        progress_value += f"\n**{session.correct_answers}**/{max(question_num-1, 0)} Correct"
        
        embed.add_field(
            name="📊 Progress",
            value=progress_value,
            inline=True
        )
        
        # Timer section
        embed.add_field(
            name="⏱️ Time Limit",
            value=f"**{session.time_per_question}** seconds",
            inline=True
        )
        
        # Category and difficulty
        category = question_data.get("category", "General")
        difficulty = question_data.get("difficulty", "normal")
        
        # Simplified category mapping
        category_display = {
            "Characters": "Heroes & Villains",
            "Locations": "Four Nations", 
            "Elements": "Bending Arts",
            "History": "Ancient Wisdom",
            "Culture": "Traditions",
            "General": "Avatar Lore"
        }.get(category, category)
        
        difficulty_display = {
            "easy": "Novice",
            "normal": "Adept", 
            "hard": "Master",
            "expert": "Avatar"
        }.get(difficulty, difficulty.title())
        
        embed.add_field(
            name="📚 Category",
            value=f"{category_display}\n{difficulty_display} Level",
            inline=True
        )
        
        # Motivational footer - reduced emoji usage
        if session.streak >= 5:
            footer_text = f"Amazing! {session.streak} questions in a row! Keep it up, Avatar!"
        elif session.streak >= 3:
            footer_text = f"Great streak! You're {5-session.streak} away from being on fire!"
        elif session.correct_answers > 0:
            footer_text = f"You've got this! {session.correct_answers} correct so far!"
        else:
            footer_text = "Every master was once a beginner. Choose wisely!"
        
        embed.set_footer(text=footer_text)
        
        # Streak bonus indicator - simplified
        if session.streak >= 3:
            embed.add_field(
                name="🔥 Streak Bonus",
                value=f"**+{session.streak}0% XP** for this question!",
                inline=False
            )
        
        embed = EmbedGenerator.finalize_embed(embed)
        
        # Create enhanced view with session reference
        view = TriviaGameView(self, session)
        session.view = view  # Store reference for timer cleanup
        
        try:
            if interaction.response.is_done():
                await interaction.edit_original_response(embed=embed, view=view)
            else:
                await interaction.response.edit_message(embed=embed, view=view)
        except discord.NotFound:
            # Interaction expired, try fallback
            try:
                if not interaction.response.is_done():
                    await interaction.response.send_message(embed=embed, view=view)
                else:
                    await interaction.edit_original_response(embed=embed, view=view)
            except:
                if hasattr(self, 'logger') and self.logger:
                    self.logger.error("Failed to show question - interaction expired")
        except Exception as e:
            if hasattr(self, 'logger') and self.logger:
                self.logger.error(f"Error showing question: {e}")
    
    async def _show_next_question(self, interaction: discord.Interaction, session: GameSession):
        """Display next question using edit_original_response since interaction was already used."""
        question_data = session.questions[session.current_question]
        question_num = session.current_question + 1
        total_questions = len(session.questions)
        
        # Dynamic colors based on progress and streaks
        if session.streak >= 5:
            color = discord.Color.gold()  # Gold for hot streak
            streak_emoji = "🔥"
        elif session.streak >= 3:
            color = discord.Color.orange()  # Orange for good streak
            streak_emoji = "⚡"
        else:
            color = discord.Color.blue()  # Blue for normal
            streak_emoji = "📝"
        
        # Enhanced title with dynamic elements
        title_parts = [f"{streak_emoji} Question {question_num}/{total_questions}"]
        if session.streak >= 3:
            title_parts.append(f"• {session.streak} STREAK!")
        
        embed = EmbedGenerator.create_embed(
            title=" ".join(title_parts),
            description=f"🎯 **{question_data['question']}**",
            color=color
        )
        
        # Enhanced options with styled formatting
        option_emojis = ["🇦", "🇧", "🇨"]
        option_styles = ["🔸", "🔹", "🔶"]
        
        for i, option in enumerate(question_data["options"][:3]):
            embed.add_field(
                name=f"{option_emojis[i]} Option {chr(65+i)}",
                value=f"{option_styles[i]} **{option}**",
                inline=False
            )
        
        # Dynamic progress section with achievements
        progress_value = f"🎮 **{session.mode.title()}** Mode"
        if session.streak > 0:
            progress_value += f"\n🔥 **{session.streak}** Question Streak"
        else:
            progress_value += f"\n📍 Build your streak!"
        progress_value += f"\n✅ **{session.correct_answers}**/{question_num-1} Correct"
        
        embed.add_field(
            name="📊 Performance",
            value=progress_value,
            inline=True
        )
        
        # Enhanced timer with urgency indicators
        time_emoji = "⏰" if session.time_per_question >= 20 else "⏱️" if session.time_per_question >= 10 else "⚡"
        timer_style = "⏳ Think carefully" if session.time_per_question >= 20 else "💨 Quick thinking" if session.time_per_question >= 10 else "🚀 Lightning fast"
        
        embed.add_field(
            name=f"{time_emoji} Timer",
            value=f"{timer_style}\n⏰ **{session.time_per_question}** seconds",
            inline=True
        )
        
        # Enhanced category and difficulty display with visual elements
        category_emoji = "🌟" if question_data.get("category") == "Avatar & Airbending" else "💧" if "Water" in question_data.get("category", "") else "🌍" if "Earth" in question_data.get("category", "") else "🔥" if "Fire" in question_data.get("category", "") else "✨"
        difficulty_color = "🟢" if question_data.get("difficulty", "normal") == "easy" else "🟡" if question_data.get("difficulty", "normal") == "normal" else "🟠" if question_data.get("difficulty", "normal") == "hard" else "🔴"
        
        embed.add_field(
            name="📖 Question Info",
            value=f"{category_emoji} **{question_data.get('category', 'General Knowledge')}**\n{difficulty_color} **{question_data.get('difficulty', 'normal').title()}** Difficulty",
            inline=True
        )
        
        embed = EmbedGenerator.finalize_embed(embed)
        
        # Create enhanced view with session reference
        view = TriviaGameView(self, session)
        session.view = view  # Store reference for timer cleanup
        
        # Always use edit_original_response for next questions
        try:
            await interaction.edit_original_response(embed=embed, view=view)
        except discord.NotFound:
            # Interaction expired, try fallback
            try:
                await interaction.response.send_message(embed=embed, view=view)
            except:
                if hasattr(self, 'logger') and self.logger:
                    self.logger.error("Failed to show next question - interaction expired")
        except Exception as e:
            if hasattr(self, 'logger') and self.logger:
                self.logger.error(f"Error showing next question: {e}")
    
    async def process_answer(self, interaction: Optional[discord.Interaction], session: GameSession, choice: Optional[int] = None, timeout: bool = False):
        """Process player's answer and continue game."""
        question_data = session.questions[session.current_question]
        correct_answer = question_data["answer_index"]
        is_correct = choice == correct_answer if choice is not None else False
        
        # Update session stats with streak tracking
        if is_correct:
            session.correct_answers += 1
            session.streak += 1
        else:
            # Track previous streak for better feedback
            session.previous_streak = session.streak if hasattr(session, 'streak') else 0
            session.streak = 0
        
        # Show result
        if interaction:
            result_embed = self._create_answer_result_embed(question_data, choice, is_correct, timeout, session)
            if interaction.response.is_done():
                await interaction.edit_original_response(embed=result_embed, view=None)
            else:
                await interaction.response.edit_message(embed=result_embed, view=None)
        
        # Move to next question or end game
        session.current_question += 1
        
        if session.current_question < len(session.questions):
            # Next question after a shorter delay to prevent interaction timeout
            await asyncio.sleep(1)
            if interaction:
                # For the next question, we need to use edit_original_response since the interaction was already used
                await self._show_next_question(interaction, session)
        else:
            # Game finished
            await self._finish_game(interaction, session)
    
    def _create_answer_result_embed(self, question_data: Dict[str, Any], choice: Optional[int], is_correct: bool, timeout: bool, session: GameSession) -> discord.Embed:
        """Create clean answer result embed."""
        # Dynamic responses based on streaks and performance
        if timeout:
            title = "⏰ Time's Up!"
            color = discord.Color.orange()
            timeout_messages = [
                "Even Avatar Aang needed time to master the elements!",
                "Like Toph in her first earthbending lesson, timing is everything!",
                "The spirits are patient, but time waits for no one!",
                "Master Iroh would say: 'Slow down and think carefully next time.'"
            ]
            description = f"**{random.choice(timeout_messages)}**"
        elif is_correct:
            if session.streak >= 10:
                title = "🔥 Legendary Streak!"
                color = discord.Color.gold()
                description = f"**Avatar State Activated! {session.streak} in a row!**\n\nYou're channeling the wisdom of all past Avatars!"
            elif session.streak >= 5:
                title = "🔥 On Fire!"
                color = discord.Color.gold()
                description = f"**{session.streak} Question Streak!**\n\nYour knowledge burns bright like the eternal flame!"
            elif session.streak >= 3:
                title = "⚡ Great Streak!"
                color = discord.Color.orange()
                description = f"**{session.streak} in a row!**\n\nYou're mastering the Avatar lore like a true scholar!"
            else:
                title = "✅ Correct!"
                color = discord.Color.green()
                correct_messages = [
                    "Wise choice, young Avatar!",
                    "Your knowledge shines like the Aurora Borealis!",
                    "Even Master Piandao would be impressed!",
                    "The spirits smile upon your wisdom!",
                    "Like a true Air Nomad, you found the answer!",
                    "Sharp as Sokka's strategy!",
                    "Brilliant as Katara's waterbending!"
                ]
                description = f"**{random.choice(correct_messages)}**"
        else:
            title = "❌ Incorrect"
            color = discord.Color.red()
            incorrect_messages = [
                "Even the greatest masters learn from mistakes!",
                "Like Zuko's journey, every failure teaches wisdom!",
                "The path to mastery requires practice!",
                "Uncle Iroh would say: 'Failure is only the opportunity to begin again.'",
                "Every airbender falls before they fly!",
                "Like learning to bend, knowledge takes time!",
                "The Avatar's journey has many lessons to learn!"
            ]
            description = f"**{random.choice(incorrect_messages)}**"
            
            # Add streak broken message if applicable
            if hasattr(session, 'previous_streak') and session.previous_streak > 0:
                description += f"\n\nYour {session.previous_streak}-question streak was broken, but you can start a new one!"
        
        embed = EmbedGenerator.create_embed(title=title, description=description, color=color)
        
        # Show correct answer
        option_letters = ["A", "B", "C"]
        correct_letter = option_letters[question_data["answer_index"]]
        correct_option = question_data["options"][question_data["answer_index"]]
        
        embed.add_field(
            name="Correct Answer",
            value=f"**{correct_letter}) {correct_option}**",
            inline=False
        )
        
        if choice is not None and not is_correct:
            chosen_letter = option_letters[choice] if choice < len(option_letters) else str(choice + 1)
            chosen_option = question_data["options"][choice] if choice < len(question_data["options"]) else "Invalid"
            embed.add_field(
                name="Your Answer",
                value=f"**{chosen_letter}) {chosen_option}**",
                inline=False
            )
        
        # Show current streak
        if session.streak > 0:
            embed.add_field(
                name="Current Streak",
                value=f"**{session.streak}** correct in a row!",
                inline=True
            )
        
        return EmbedGenerator.finalize_embed(embed)
    
    async def _finish_game(self, interaction: Optional[discord.Interaction], session: GameSession):
        """Finish the game and award rewards."""
        # Remove from active sessions
        if session.player_id in self.active_sessions:
            del self.active_sessions[session.player_id]
        
        # Load player data
        player = load_play_player(session.guild_id, session.player_id)
        
        # Calculate performance metrics
        total_questions = len(session.questions)
        accuracy = (session.correct_answers / total_questions) * 100 if total_questions > 0 else 0
        is_perfect = session.correct_answers == total_questions
        
        # Calculate XP and rewards
        base_xp = session.correct_answers * BASE_XP_PER_CORRECT
        multipliers = {
            "mode": GAME_MODES[session.mode]["xp_multiplier"],
            "difficulty": DIFFICULTY_MODIFIERS[session.difficulty]["xp_multiplier"],
            "streak": 1 + (session.streak * STREAK_BONUS_MULTIPLIER)
        }
        
        # Daily bonus check
        daily_bonus = self._check_daily_bonus(player)
        if daily_bonus:
            multipliers["daily"] = DAILY_BONUS_MULTIPLIER
            player["stats"]["last_daily"] = datetime.now(timezone.utc).isoformat()
            player["stats"]["daily_streak"] = player["stats"].get("daily_streak", 0) + 1
        
        # Perfect game bonus
        if is_perfect and total_questions >= 3:
            base_xp += PERFECT_GAME_BONUS
        
        # Apply XP gain
        xp_result = apply_xp_gain(player, base_xp, multipliers)
        
        # Update player stats
        stats = player.setdefault("stats", {})
        stats["games_played"] = stats.get("games_played", 0) + 1
        stats["questions_answered"] = stats.get("questions_answered", 0) + total_questions
        stats["correct_answers"] = stats.get("correct_answers", 0) + session.correct_answers
        stats["best_streak"] = max(stats.get("best_streak", 0), session.streak)
        stats["last_played"] = datetime.now(timezone.utc).isoformat()
        
        if is_perfect:
            stats["perfect_games"] = stats.get("perfect_games", 0) + 1
        
        # Check for new achievements
        new_achievements = self._check_achievements(player, session, is_perfect)
        
        # Unlock new modes
        self._check_mode_unlocks(player)
        
        # Save player data
        save_play_player(session.guild_id, session.player_id, player)
        
        # Update global profile
        game_stats = {
            "games_played": 1,
            "questions_answered": total_questions,
            "correct_answers": session.correct_answers,
            "xp_gained": xp_result["gained_xp"],
            "best_streak": session.streak,
            "perfect_games": 1 if is_perfect else 0
        }
        global_profile_manager.update_global_stats(session.player_id, session.guild_id, game_stats)
        
        # Create results embed
        results_embed = self._create_game_results_embed(session, xp_result, accuracy, is_perfect, new_achievements, daily_bonus)
        
        if interaction:
            try:
                await interaction.edit_original_response(embed=results_embed, view=None)
            except discord.NotFound:
                # Interaction expired, try followup
                try:
                    await interaction.followup.send(embed=results_embed)
                except:
                    # Try direct response as last resort
                    try:
                        await interaction.response.send_message(embed=results_embed)
                    except:
                        if hasattr(self, 'logger') and self.logger:
                            self.logger.error("Failed to send game completion message - all interaction methods failed")
                            self.logger.error(f"Session: {session.player_id}, Questions: {len(session.questions)}, Current: {session.current_question}")
            except Exception as e:
                if hasattr(self, 'logger') and self.logger:
                    self.logger.error(f"Error sending game completion message: {e}")
                # Try followup as fallback
                try:
                    await interaction.followup.send(embed=results_embed)
                except:
                    # Try direct response as last resort
                    try:
                        await interaction.response.send_message(embed=results_embed)
                    except:
                        if hasattr(self, 'logger') and self.logger:
                            self.logger.error("All fallback methods failed for game completion message")
        else:
            # No interaction available, game completed due to timeout
            if hasattr(self, 'logger') and self.logger:
                self.logger.warning(f"Game completed but no interaction available for completion message. Player: {session.player_id}")
            # In this case, stats are still saved, just no completion message shown
    
    def _check_achievements(self, player: Dict[str, Any], session: GameSession, is_perfect: bool) -> List[str]:
        """Check for new achievements."""
        achievements = player.get("achievements", [])
        new_achievements = []
        
        stats = player.get("stats", {})
        correct_total = stats.get("correct_answers", 0)
        perfect_games = stats.get("perfect_games", 0)
        best_streak = stats.get("best_streak", 0)
        daily_streak = stats.get("daily_streak", 0)
        
        # Check achievement thresholds
        achievement_checks = [
            ("trivia_novice", correct_total >= ACHIEVEMENT_THRESHOLDS["trivia_novice"]),
            ("trivia_apprentice", correct_total >= ACHIEVEMENT_THRESHOLDS["trivia_apprentice"]),
            ("trivia_master", correct_total >= ACHIEVEMENT_THRESHOLDS["trivia_master"]),
            ("trivia_grandmaster", correct_total >= ACHIEVEMENT_THRESHOLDS["trivia_grandmaster"]),
            ("streak_warrior", best_streak >= ACHIEVEMENT_THRESHOLDS["streak_warrior"]),
            ("streak_legend", best_streak >= ACHIEVEMENT_THRESHOLDS["streak_legend"]),
            ("perfect_player", perfect_games >= ACHIEVEMENT_THRESHOLDS["perfect_player"]),
            ("daily_champion", daily_streak >= ACHIEVEMENT_THRESHOLDS["daily_champion"])
        ]
        
        for achievement_name, condition in achievement_checks:
            if condition and achievement_name not in achievements:
                achievements.append(achievement_name)
                new_achievements.append(achievement_name)
                # Award bonus tokens for achievements
                player["avatar_tokens"] = player.get("avatar_tokens", 0) + 50
        
        player["achievements"] = achievements
        return new_achievements
    
    def _check_mode_unlocks(self, player: Dict[str, Any]):
        """Check and unlock new game modes based on level/achievements."""
        level = player.get("level", 1)
        achievements = player.get("achievements", [])
        unlocked_modes = set(player.get("unlocked_modes", ["quick", "standard"]))
        
        # Level-based unlocks
        if level >= 5:
            unlocked_modes.add("challenge")
        if level >= 10:
            unlocked_modes.add("blitz")
        if level >= 20 or "trivia_master" in achievements:
            unlocked_modes.add("master")
        
        player["unlocked_modes"] = list(unlocked_modes)
    
    def _create_game_results_embed(self, session: GameSession, xp_result: Dict[str, Any], accuracy: float, is_perfect: bool, new_achievements: List[str], daily_bonus: bool) -> discord.Embed:
        """Create comprehensive game results embed."""
        if is_perfect:
            title = "🏆 PERFECT GAME!"
            color = discord.Color.gold()
        elif accuracy >= 80:
            title = "🌟 Excellent Performance!"
            color = discord.Color.green()
        elif accuracy >= 60:
            title = "👍 Good Job!"
            color = discord.Color.blue()
        else:
            title = "📚 Keep Learning!"
            color = discord.Color.orange()
        
        embed = EmbedGenerator.create_embed(title=title, color=color)
        
        # Performance stats
        embed.add_field(
            name="📊 Performance",
            value=f"**Correct:** {session.correct_answers}/{len(session.questions)}\n**Accuracy:** {accuracy:.1f}%\n**Best Streak:** {session.streak}",
            inline=True
        )
        
        # XP breakdown
        multiplier_text = f"{xp_result['total_multiplier']:.1f}x"
        if daily_bonus:
            multiplier_text += " (Daily Bonus!)"
        
        embed.add_field(
            name="⭐ XP Earned",
            value=f"**{xp_result['gained_xp']}** XP\nMultiplier: {multiplier_text}",
            inline=True
        )
        
        # Level progress
        if xp_result["levels_gained"] > 0:
            embed.add_field(
                name="🎉 Level Up!",
                value=f"**Level {xp_result['new_level']}**\n+{xp_result['levels_gained']} level(s)!",
                inline=True
            )
        else:
            embed.add_field(
                name="📈 Level Progress",
                value=f"**Level {xp_result['new_level']}**",
                inline=True
            )
        
        # Special bonuses
        bonuses = []
        if is_perfect and len(session.questions) >= 3:
            bonuses.append(f"🏆 Perfect Game: +{PERFECT_GAME_BONUS} XP")
        if daily_bonus:
            bonuses.append("🎁 Daily Bonus: 2x XP")
        
        if bonuses:
            embed.add_field(name="🎁 Bonuses", value="\n".join(bonuses), inline=False)
        
        # New achievements
        if new_achievements:
            achievement_names = {
                "trivia_novice": "🥉 Trivia Novice",
                "trivia_apprentice": "🥈 Trivia Apprentice", 
                "trivia_master": "🥇 Trivia Master",
                "trivia_grandmaster": "👑 Trivia Grandmaster",
                "streak_warrior": "🔥 Streak Warrior",
                "streak_legend": "⚡ Streak Legend",
                "perfect_player": "💎 Perfect Player",
                "daily_champion": "📅 Daily Champion"
            }
            
            achievement_list = "\n".join([achievement_names.get(ach, ach) for ach in new_achievements])
            embed.add_field(name="🏅 New Achievements!", value=achievement_list, inline=False)
        
        embed.add_field(
            name="🎮 Play Again?", 
            value="Use `/play` to start another round!",
            inline=False
        )
        
        return EmbedGenerator.finalize_embed(embed)
    
    async def show_player_stats(self, interaction: discord.Interaction):
        """Show detailed player statistics."""
        guild_id = interaction.guild.id
        user_id = interaction.user.id
        player = load_play_player(guild_id, user_id)
        
        # Calculate derived stats
        stats = player.get("stats", {})
        games = stats.get("games_played", 0)
        questions = stats.get("questions_answered", 0)
        correct = stats.get("correct_answers", 0)
        accuracy = (correct / questions * 100) if questions > 0 else 0
        
        embed = EmbedGenerator.create_embed(
            title=f"📊 {interaction.user.display_name}'s Avatar Trivia Stats",
            color=discord.Color.blue()
        )
        
        # Basic stats
        embed.add_field(
            name="🎮 Game Statistics",
            value=f"**Level:** {player.get('level', 1)}\n**Total XP:** {player.get('total_xp', 0):,}\n**Avatar Tokens:** 🪙 {player.get('avatar_tokens', 0)}",
            inline=True
        )
        
        embed.add_field(
            name="🎯 Performance",
            value=f"**Games Played:** {games}\n**Questions Answered:** {questions}\n**Accuracy:** {accuracy:.1f}%",
            inline=True
        )
        
        embed.add_field(
            name="🔥 Records",
            value=f"**Best Streak:** {stats.get('best_streak', 0)}\n**Perfect Games:** {stats.get('perfect_games', 0)}\n**Daily Streak:** {stats.get('daily_streak', 0)}",
            inline=True
        )
        
        # Achievements
        achievements = player.get("achievements", [])
        if achievements:
            achievement_names = {
                "trivia_novice": "🥉 Trivia Novice",
                "trivia_apprentice": "🥈 Trivia Apprentice",
                "trivia_master": "🥇 Trivia Master", 
                "trivia_grandmaster": "👑 Trivia Grandmaster",
                "streak_warrior": "🔥 Streak Warrior",
                "streak_legend": "⚡ Streak Legend",
                "perfect_player": "💎 Perfect Player",
                "daily_champion": "📅 Daily Champion"
            }
            
            achievement_list = "\n".join([achievement_names.get(ach, ach) for ach in achievements[:10]])
            if len(achievements) > 10:
                achievement_list += f"\n... and {len(achievements) - 10} more!"
            
            embed.add_field(name="🏅 Achievements", value=achievement_list, inline=False)
        
        # Favorite mode and recent activity
        fav_mode = stats.get("favorite_mode", "standard")
        last_played = stats.get("last_played")
        if last_played:
            try:
                last_dt = datetime.fromisoformat(last_played.replace("Z", "+00:00"))
                time_ago = datetime.now(timezone.utc) - last_dt
                if time_ago.days > 0:
                    last_played_str = f"{time_ago.days} days ago"
                elif time_ago.seconds > 3600:
                    last_played_str = f"{time_ago.seconds // 3600} hours ago"
                else:
                    last_played_str = f"{time_ago.seconds // 60} minutes ago"
            except:
                last_played_str = "Unknown"
        else:
            last_played_str = "Never"
        
        embed.add_field(
            name="📈 Activity",
            value=f"**Favorite Mode:** {fav_mode.title()}\n**Last Played:** {last_played_str}",
            inline=False
        )
        
        embed = EmbedGenerator.finalize_embed(embed)
        await interaction.response.send_message(embed=embed, ephemeral=True)
    
    async def show_achievements(self, interaction: discord.Interaction):
        """Show player's achievements."""
        guild_id = interaction.guild.id
        user_id = interaction.user.id
        player = load_play_player(guild_id, user_id)
        
        achievements = player.get("achievements", [])
        
        embed = EmbedGenerator.create_embed(
            title=f"🏅 {interaction.user.display_name}'s Achievements",
            color=discord.Color.gold()
        )
        
        achievement_names = {
            "trivia_novice": "🥉 Trivia Novice - 10 correct answers",
            "trivia_apprentice": "🥈 Trivia Apprentice - 50 correct answers",
            "trivia_master": "🥇 Trivia Master - 200 correct answers",
            "trivia_grandmaster": "👑 Trivia Grandmaster - 500 correct answers",
            "streak_warrior": "🔥 Streak Warrior - 5-question streak",
            "streak_legend": "⚡ Streak Legend - 10-question streak",
            "perfect_player": "💎 Perfect Player - 3 perfect games",
            "daily_champion": "📅 Daily Champion - 7-day streak"
        }
        
        if achievements:
            unlocked_text = "\n".join([achievement_names.get(ach, ach) for ach in achievements])
            embed.add_field(name="✅ Unlocked", value=unlocked_text, inline=False)
        
        # Show locked achievements
        locked = [name for name in achievement_names.keys() if name not in achievements]
        if locked:
            locked_text = "\n".join([f"🔒 {achievement_names[ach]}" for ach in locked[:5]])
            if len(locked) > 5:
                locked_text += f"\n... and {len(locked) - 5} more!"
            embed.add_field(name="🔒 Locked", value=locked_text, inline=False)
        
        embed.add_field(
            name="📊 Progress", 
            value=f"**{len(achievements)}/{len(achievement_names)}** achievements unlocked",
            inline=False
        )
        
        embed = EmbedGenerator.finalize_embed(embed)
        await interaction.response.send_message(embed=embed, ephemeral=True)

    async def show_leaderboard(self, interaction: discord.Interaction):
        """Show server leaderboard with enhanced display."""
        guild_id = interaction.guild.id
        
        # Collect all player data from server
        server_dir = ensure_play_storage(guild_id)
        players_dir = server_dir / "players"
        
        entries = []
        for file in players_dir.glob("*.json"):
            try:
                data = json.loads(file.read_text(encoding="utf-8"))
                user_id = data.get("user_id", 0)
                level = data.get("level", 1)
                total_xp = data.get("total_xp", 0)
                stats = data.get("stats", {})
                correct = stats.get("correct_answers", 0)
                games = stats.get("games_played", 0)
                
                if games > 0:  # Only include players who have played
                    entries.append((user_id, level, total_xp, correct, games))
            except:
                continue
        
        if not entries:
            await interaction.response.send_message("📊 No leaderboard data available yet!", ephemeral=True)
            return
        
        # Sort by total XP
        entries.sort(key=lambda x: x[2], reverse=True)
        top_entries = entries[:10]
        
        embed = EmbedGenerator.create_embed(
            title="🏆 Avatar Trivia Leaderboard",
            description=f"Top players in {interaction.guild.name}",
            color=discord.Color.gold()
        )
        
        leaderboard_text = ""
        for rank, (user_id, level, total_xp, correct, games) in enumerate(top_entries, 1):
            accuracy = (correct / (games * 5)) * 100 if games > 0 else 0  # Assuming avg 5 questions per game
            
            rank_emoji = {1: "🥇", 2: "🥈", 3: "🥉"}.get(rank, f"{rank}.")
            leaderboard_text += f"{rank_emoji} <@{user_id}> - Lv.{level} | {total_xp:,} XP | {accuracy:.1f}% accuracy\n"
        
        embed.add_field(name="Rankings", value=leaderboard_text, inline=False)
        
        embed = EmbedGenerator.finalize_embed(embed)
        await interaction.response.send_message(embed=embed, ephemeral=True)
    
    # ========== Unified Trivia Leaderboard (Single Source of Truth) ==========
    
    @app_commands.command(name="trivia_leaderboard", description="🏆 Show trivia leaderboard (unified system)")
    @app_commands.describe(scope="Leaderboard scope")
    @app_commands.choices(scope=[
        app_commands.Choice(name="global", value="global"),
        app_commands.Choice(name="server", value="server"),
    ])
    async def unified_trivia_leaderboard(self, interaction: discord.Interaction, scope: app_commands.Choice[str]):
        """Unified trivia leaderboard that consolidates all trivia data sources."""
        from cogs.minigame_daily import MINIGAME_ROOT, ensure_server_storage
        
        try:
            # Try to defer the response immediately to prevent timeout
            await interaction.response.defer()
        except discord.NotFound:
            # Interaction already expired, try to respond anyway
            try:
                await interaction.response.send_message("⚠️ Interaction timed out, but processing your request...", ephemeral=True)
            except:
                # If we can't respond at all, log and return
                if hasattr(self, 'logger') and self.logger:
                    self.logger.error("Failed to respond to trivia leaderboard interaction - interaction expired")
                return
        except Exception as e:
            # Other error with defer
            try:
                await interaction.response.send_message(f"❌ Error processing request: {str(e)}", ephemeral=True)
            except:
                if hasattr(self, 'logger') and self.logger:
                    self.logger.error(f"Trivia leaderboard error: {e}")
                return
        
        scope_value = scope.value
        if scope_value not in ("global", "server"):
            try:
                await interaction.followup.send("Invalid scope. Use global or server.", ephemeral=True)
            except:
                return
            return

        if interaction.guild is None and scope_value == "server":
            try:
                await interaction.followup.send("Server leaderboard must be used in a server.", ephemeral=True)
            except:
                return
            return

        # Consolidate data from BOTH Avatar Play and Minigame systems
        consolidated_data = {}  # user_id -> {correct: int, sessions: int, games: int}
        
        # Performance tracking
        files_processed = 0
        
        if scope_value == "server":
            guild_id = interaction.guild.id
            
            # 1. Get Avatar Play System data (check both possible locations)
            avatar_play_dir_new = PLAY_DATA_ROOT / str(guild_id) / "players"
            avatar_play_dir_old = Path("data") / "avatar_play" / "servers" / str(guild_id) / "players"
            
            # Check both locations
            for avatar_play_dir in [avatar_play_dir_new, avatar_play_dir_old]:
                if avatar_play_dir.exists():
                    for file in avatar_play_dir.glob("*.json"):
                        try:
                            data = json.loads(file.read_text(encoding="utf-8"))
                            user_id = int(data.get("user_id", 0))
                            stats = data.get("stats", {})
                            correct = int(stats.get("correct_answers", 0))
                            games = int(stats.get("games_played", 0))
                            questions = int(stats.get("questions_answered", 0))
                            
                            if user_id not in consolidated_data:
                                consolidated_data[user_id] = {"correct": 0, "sessions": 0, "games": 0}
                            consolidated_data[user_id]["correct"] += correct
                            consolidated_data[user_id]["sessions"] += games  # games = sessions
                            consolidated_data[user_id]["games"] += games
                            files_processed += 1
                        except Exception:
                            continue
            
            # 2. Get Minigame System data (if any)
            minigame_dir = ensure_server_storage(guild_id) / "players"
            
            if minigame_dir.exists():
                for file in minigame_dir.glob("*.json"):
                    try:
                        data = json.loads(file.read_text(encoding="utf-8"))
                        user_id = int(data.get("user_id", 0))
                        stats = data.get("stats", {}).get("trivia", {})
                        correct = int(stats.get("correct_total", 0))
                        sessions = int(stats.get("sessions_played", 0))
                        
                        if user_id not in consolidated_data:
                            consolidated_data[user_id] = {"correct": 0, "sessions": 0, "games": 0}
                        consolidated_data[user_id]["correct"] += correct
                        consolidated_data[user_id]["sessions"] += sessions
                        consolidated_data[user_id]["games"] += sessions
                        files_processed += 1
                    except Exception:
                        continue
                        
        else:  # global scope
            
            # 1. Get Avatar Play System data from all servers (check both locations)
            avatar_play_roots = [PLAY_DATA_ROOT, Path("data") / "avatar_play" / "servers"]
            
            for avatar_play_root in avatar_play_roots:
                if avatar_play_root.exists():
                    for server_dir in avatar_play_root.glob("*/"):
                        players_dir = server_dir / "players"
                        if players_dir.exists():
                            for file in players_dir.glob("*.json"):
                                try:
                                    data = json.loads(file.read_text(encoding="utf-8"))
                                    user_id = int(data.get("user_id", 0))
                                    stats = data.get("stats", {})
                                    correct = int(stats.get("correct_answers", 0))
                                    games = int(stats.get("games_played", 0))
                                    
                                    if user_id not in consolidated_data:
                                        consolidated_data[user_id] = {"correct": 0, "sessions": 0, "games": 0}
                                    consolidated_data[user_id]["correct"] += correct
                                    consolidated_data[user_id]["sessions"] += games
                                    consolidated_data[user_id]["games"] += games
                                    files_processed += 1
                                except Exception:
                                    continue
            
            # 2. Get Minigame System data from all servers
            if MINIGAME_ROOT.exists():
                for server_dir in MINIGAME_ROOT.glob("*/"):
                    players_dir = server_dir / "players"
                    if players_dir.exists():
                        for file in players_dir.glob("*.json"):
                            try:
                                data = json.loads(file.read_text(encoding="utf-8"))
                                user_id = int(data.get("user_id", 0))
                                stats = data.get("stats", {}).get("trivia", {})
                                correct = int(stats.get("correct_total", 0))
                                sessions = int(stats.get("sessions_played", 0))
                                
                                if user_id not in consolidated_data:
                                    consolidated_data[user_id] = {"correct": 0, "sessions": 0, "games": 0}
                                consolidated_data[user_id]["correct"] += correct
                                consolidated_data[user_id]["sessions"] += sessions
                                consolidated_data[user_id]["games"] += sessions
                                files_processed += 1
                            except Exception:
                                continue

        if not consolidated_data:
            # Simple no-data message
            error_embed = EmbedGenerator.create_embed(
                title="📊 No Trivia Data",
                description=f"No trivia data found for {scope_value} leaderboard.\n\nUse `/play` to start competing and appear on the leaderboard!",
                color=discord.Color.blue()
            )
            error_embed = EmbedGenerator.finalize_embed(error_embed)
            
            try:
                await interaction.followup.send(embed=error_embed, ephemeral=True)
            except:
                try:
                    await interaction.response.send_message("No trivia data available yet. Use `/play` to start playing!", ephemeral=True)
                except:
                    pass
            return

        # Convert to sorted list: (user_id, correct_answers, sessions)
        entries = [(user_id, data["correct"], data["sessions"]) 
                  for user_id, data in consolidated_data.items() 
                  if data["correct"] > 0 or data["sessions"] > 0]
        
        entries.sort(key=lambda x: (-x[1], -x[2]))  # Sort by correct answers desc, then sessions desc
        top_entries = entries[:10]
        
        lines = []
        for rank, (uid, correct, sess) in enumerate(top_entries, start=1):
            user_mention = f"<@{uid}>"
            
            # Calculate accuracy if we have session data
            accuracy = ""
            if sess > 0:
                # Estimate total questions (Avatar Play system typically has varying questions per session)
                estimated_total = sess * 5  # Conservative estimate of 5 questions per session
                acc_percent = (correct / estimated_total) * 100 if estimated_total > 0 else 0
                accuracy = f" | {acc_percent:.1f}% accuracy"
            
            rank_emoji = {1: "🥇", 2: "🥈", 3: "🥉"}.get(rank, f"{rank}.")
            lines.append(f"{rank_emoji} {user_mention} — **{correct}** correct{accuracy}")

        embed = EmbedGenerator.create_embed(
            title=f"🏆 Avatar Trivia Leaderboard — {scope_value.title()}",
            description="\n".join(lines) if lines else "No trivia data found.",
            color=discord.Color.gold(),
        )
        
        # Simple footer with just essential info
        embed.set_footer(text=f"🎮 {scope_value.title()} Rankings | Use /play to compete!")
        
        embed = EmbedGenerator.finalize_embed(embed)
        
        try:
            await interaction.followup.send(embed=embed)
        except discord.NotFound:
            # Interaction expired, try one more time with response
            try:
                await interaction.response.send_message(embed=embed)
            except:
                # Give up gracefully
                if hasattr(self, 'logger') and self.logger:
                    self.logger.error("Failed to send trivia leaderboard - all interaction methods failed")
        except Exception as e:
            # Other error
            if hasattr(self, 'logger') and self.logger:
                self.logger.error(f"Error sending trivia leaderboard: {e}")


async def setup(bot: commands.Bot):
    """Setup function to add the cog to the bot."""
    await bot.add_cog(AvatarPlaySystem(bot))<|MERGE_RESOLUTION|>--- conflicted
+++ resolved
@@ -1094,16 +1094,10 @@
             color=color
         )
         
-<<<<<<< HEAD
         # Clean options formatting
         option_letters = ["A", "B", "C", "D"]
-=======
-        # Enhanced options with styled formatting
-        option_emojis = ["🇦", "🇧", "🇨"]
-        option_styles = ["🔸", "🔹", "🔶"]
->>>>>>> 19f63fe8
-        
-        for i, option in enumerate(question_data["options"][:3]):
+        
+        for i, option in enumerate(question_data["options"][:4]):
             embed.add_field(
                 name=f"{option_letters[i]})",
                 value=option,
